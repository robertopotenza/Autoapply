--- conflicted
+++ resolved
@@ -1,19 +1,12 @@
 {
-<<<<<<< HEAD
-  "name": "autoapply",
-  "version": "1.0.0",
-  "description": "Automated job application system with AI-powered content generation",
-  "main": "src/index.js",
+  "name": "apply-autonomously-enhanced",
+  "version": "2.0.0",
+  "description": "Enhanced Auto-Apply Platform with Advanced Job Scanning, Application Automation, and User Authentication",
+  "main": "src/server.js",
   "engines": {
     "node": ">=20.0.0",
     "npm": ">=10.0.0"
   },
-=======
-  "name": "apply-autonomously-enhanced",
-  "version": "2.0.0",
-  "description": "Enhanced Auto-Apply Platform with Advanced Job Scanning, Application Automation, and User Authentication",
-  "main": "src/server.js",
->>>>>>> 93a1155f
   "scripts": {
     "start": "node src/server.js",
     "worker": "node src/index.js",
@@ -32,38 +25,28 @@
     "career"
   ],
   "dependencies": {
-<<<<<<< HEAD
-    "axios": "^1.6.0",
-    "bcrypt": "^5.1.1",
-    "cheerio": "^1.1.2",
-    "cron": "^3.1.6",
-    "dotenv": "^16.3.1",
-=======
->>>>>>> 93a1155f
     "express": "^4.18.2",
     "pg": "^8.11.3",
     "bcryptjs": "^2.4.3",
     "jsonwebtoken": "^9.0.2",
-    "puppeteer": "^21.3.6",
-    "axios": "^1.5.0",
-    "cheerio": "^1.0.0-rc.12",
-    "openai": "^4.12.4",
+    "puppeteer": "^21.11.0",
+    "axios": "^1.6.0",
+    "cheerio": "^1.1.2",
+    "openai": "^4.20.0",
     "dotenv": "^16.3.1",
     "cors": "^2.8.5",
     "multer": "^1.4.5-lts.1",
     "resend": "^2.1.0",
     "uuid": "^9.0.1",
     "winston": "^3.11.0",
-    "node-cron": "^3.0.3"
+    "node-cron": "^3.0.3",
+    "bcrypt": "^5.1.1",
+    "cron": "^3.1.6"
   },
   "devDependencies": {
     "nodemon": "^3.0.1",
     "jest": "^29.7.0",
     "supertest": "^6.3.3"
-  },
-  "engines": {
-    "node": ">=18.0.0",
-    "npm": ">=8.0.0"
   },
   "repository": {
     "type": "git",
