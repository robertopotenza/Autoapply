﻿/**
 * Comprehensive Logger Utility for Apply Autonomously Platform
 * Provides structured logging with different levels, contexts, and output formatting
 */

const winston = require('winston');

class Logger {
    constructor(context = 'App') {
        this.context = context;
        this.levels = {
            ERROR: 0,
            WARN: 1,
            INFO: 2,
            DEBUG: 3
        };
        
<<<<<<< HEAD
        // Set current log level based on DEBUG_MODE
        this.currentLevel = this.determineLogLevel();
=======
        // Set log level based on DEBUG_MODE env var
        this._level = this._getLogLevel();
>>>>>>> b17f9afc
        
        // Initialize Winston logger if available
        this.winston = null;
        this.initializeWinston();
    }
    
<<<<<<< HEAD
    determineLogLevel() {
        // Check DEBUG_MODE environment variable
        if (process.env.DEBUG_MODE === 'true' || process.env.DEBUG_MODE === '1') {
            return this.levels.DEBUG;
        }
        
        // Check LOG_LEVEL environment variable
        const logLevel = (process.env.LOG_LEVEL || 'INFO').toUpperCase();
        return this.levels[logLevel] !== undefined ? this.levels[logLevel] : this.levels.INFO;
=======
    _getLogLevel() {
        if (process.env.DEBUG_MODE === 'true' || process.env.DEBUG === 'true') {
            return 'DEBUG';
        }
        const envLevel = (process.env.LOG_LEVEL || 'INFO').toUpperCase();
        return this.levels.hasOwnProperty(envLevel) ? envLevel : 'INFO';
    }
    
    get level() {
        return this._level;
    }
    
    set level(newLevel) {
        const upperLevel = newLevel.toUpperCase();
        if (this.levels.hasOwnProperty(upperLevel)) {
            this._level = upperLevel;
        }
    }
    
    _shouldLog(level) {
        const levelValue = this.levels[level.toUpperCase()];
        const currentLevelValue = this.levels[this._level];
        return levelValue <= currentLevelValue;
>>>>>>> b17f9afc
    }
    
    initializeWinston() {
        try {
            // Determine Winston log level based on DEBUG_MODE
            let winstonLevel = 'info';
            if (process.env.DEBUG_MODE === 'true' || process.env.DEBUG_MODE === '1') {
                winstonLevel = 'debug';
            } else if (process.env.LOG_LEVEL) {
                winstonLevel = process.env.LOG_LEVEL.toLowerCase();
            }
            
            this.winston = winston.createLogger({
                level: winstonLevel,
                format: winston.format.combine(
                    winston.format.timestamp(),
                    winston.format.errors({ stack: true }),
                    winston.format.json()
                ),
                defaultMeta: { service: 'apply-autonomously', context: this.context },
                transports: [
                    new winston.transports.File({ filename: 'logs/error.log', level: 'error' }),
                    new winston.transports.File({ filename: 'logs/combined.log' })
                ]
            });

            if (process.env.NODE_ENV !== 'production') {
                this.winston.add(new winston.transports.Console({
                    format: winston.format.simple()
                }));
            }
        } catch (error) {
            // Fallback to console logging if Winston fails
            console.warn('Winston logger initialization failed, using console logging');
        }
    }
    
    formatMessage(level, message, ...args) {
        const timestamp = new Date().toISOString();
        const logEntry = {
            timestamp,
            level: level.toUpperCase(),
            context: this.context,
            message
        };
        
        // Merge additional context objects
        if (args.length > 0) {
            for (const arg of args) {
                if (typeof arg === 'object' && arg !== null && !Array.isArray(arg)) {
                    Object.assign(logEntry, arg);
                } else {
                    // For non-object args, add them as additional data
                    if (!logEntry.data) {
                        logEntry.data = [];
                    }
                    logEntry.data.push(arg);
                }
            }
        }
        
        return JSON.stringify(logEntry);
    }
    
    log(level, message, ...args) {
        // Check if this log level should be output
        if (!this._shouldLog(level)) {
            return;
        }
        
        const formattedMessage = this.formatMessage(level, message, ...args);
        
        // Check if this level should be logged based on currentLevel
        const levelValue = this.levels[level.toUpperCase()] || 0;
        if (levelValue > this.currentLevel) {
            return; // Skip logging if level is above current threshold
        }
        
        // Use Winston if available
        if (this.winston) {
            this.winston.log(level, message, { args, context: this.context });
        }
        
        // Always log to console for immediate feedback
        switch (level.toLowerCase()) {
            case 'error':
                console.error(formattedMessage);
                break;
            case 'warn':
                console.warn(formattedMessage);
                break;
            case 'debug':
<<<<<<< HEAD
                if (process.env.NODE_ENV === 'development' || process.env.DEBUG || process.env.DEBUG_MODE === 'true') {
                    console.debug(formattedMessage);
                }
=======
                console.debug(formattedMessage);
>>>>>>> b17f9afc
                break;
            default:
                console.log(formattedMessage);
        }
    }
    
    error(message, ...args) {
        this.log('error', message, ...args);
    }
    
    warn(message, ...args) {
        this.log('warn', message, ...args);
    }
    
    info(message, ...args) {
        this.log('info', message, ...args);
    }
    
    debug(message, ...args) {
        this.log('debug', message, ...args);
    }
    
    // Utility methods for structured logging
    logJobScan(platform, jobCount, duration) {
        this.info(`Job scan completed`, {
            platform,
            jobCount,
            duration: `${duration}ms`,
            timestamp: new Date().toISOString()
        });
    }
    
    logApplication(jobTitle, company, status) {
        this.info(`Application ${status}`, {
            jobTitle,
            company,
            status,
            timestamp: new Date().toISOString()
        });
    }
    
    logUserAction(userId, action, details = {}) {
        this.info(`User action: ${action}`, {
            userId,
            action,
            details,
            timestamp: new Date().toISOString()
        });
    }
    
    logAPIRequest(method, endpoint, userId, responseTime) {
        this.debug(`API Request`, {
            method,
            endpoint,
            userId,
            responseTime: `${responseTime}ms`,
            timestamp: new Date().toISOString()
        });
    }
    
    logError(error, context = {}) {
        this.error(`Error occurred`, {
            message: error.message,
            stack: error.stack,
            context,
            timestamp: new Date().toISOString()
        });
    }
    
    // Log SQL queries when DEBUG_MODE is enabled
    logSQL(query, params = [], duration = null) {
        if (process.env.DEBUG_MODE === 'true' || process.env.DEBUG_MODE === '1') {
            const logData = {
                query: query.trim(),
                timestamp: new Date().toISOString()
            };
            
            // Only log params if they exist and are not sensitive
            if (params && params.length > 0) {
                // Mask potential sensitive data (passwords, tokens, etc.)
                const maskedParams = params.map((param, index) => {
                    if (typeof param === 'string' && 
                        (query.toLowerCase().includes('password') || 
                         query.toLowerCase().includes('token') ||
                         query.toLowerCase().includes('secret'))) {
                        return '[REDACTED]';
                    }
                    return param;
                });
                logData.params = maskedParams;
            }
            
            if (duration !== null) {
                logData.duration = `${duration}ms`;
            }
            
            this.debug('SQL Query', logData);
        }
    }
}

// Create default logger instance
const defaultLogger = new Logger('Default');

// Export both class and default instance
module.exports = {
    Logger,
    logger: defaultLogger
};<|MERGE_RESOLUTION|>--- conflicted
+++ resolved
@@ -1,4 +1,4 @@
-﻿/**
+/**
  * Comprehensive Logger Utility for Apply Autonomously Platform
  * Provides structured logging with different levels, contexts, and output formatting
  */
@@ -14,67 +14,49 @@
             INFO: 2,
             DEBUG: 3
         };
-        
-<<<<<<< HEAD
-        // Set current log level based on DEBUG_MODE
-        this.currentLevel = this.determineLogLevel();
-=======
-        // Set log level based on DEBUG_MODE env var
+
+        // Set current log level based on DEBUG_MODE or LOG_LEVEL
         this._level = this._getLogLevel();
->>>>>>> b17f9afc
-        
+
         // Initialize Winston logger if available
         this.winston = null;
         this.initializeWinston();
     }
-    
-<<<<<<< HEAD
-    determineLogLevel() {
-        // Check DEBUG_MODE environment variable
-        if (process.env.DEBUG_MODE === 'true' || process.env.DEBUG_MODE === '1') {
-            return this.levels.DEBUG;
-        }
-        
-        // Check LOG_LEVEL environment variable
-        const logLevel = (process.env.LOG_LEVEL || 'INFO').toUpperCase();
-        return this.levels[logLevel] !== undefined ? this.levels[logLevel] : this.levels.INFO;
-=======
+
     _getLogLevel() {
-        if (process.env.DEBUG_MODE === 'true' || process.env.DEBUG === 'true') {
+        if (process.env.DEBUG_MODE === 'true' || process.env.DEBUG === 'true' || process.env.DEBUG_MODE === '1') {
             return 'DEBUG';
         }
         const envLevel = (process.env.LOG_LEVEL || 'INFO').toUpperCase();
         return this.levels.hasOwnProperty(envLevel) ? envLevel : 'INFO';
     }
-    
+
     get level() {
         return this._level;
     }
-    
+
     set level(newLevel) {
         const upperLevel = newLevel.toUpperCase();
         if (this.levels.hasOwnProperty(upperLevel)) {
             this._level = upperLevel;
         }
     }
-    
+
     _shouldLog(level) {
         const levelValue = this.levels[level.toUpperCase()];
         const currentLevelValue = this.levels[this._level];
         return levelValue <= currentLevelValue;
->>>>>>> b17f9afc
-    }
-    
+    }
+
     initializeWinston() {
         try {
-            // Determine Winston log level based on DEBUG_MODE
             let winstonLevel = 'info';
             if (process.env.DEBUG_MODE === 'true' || process.env.DEBUG_MODE === '1') {
                 winstonLevel = 'debug';
             } else if (process.env.LOG_LEVEL) {
                 winstonLevel = process.env.LOG_LEVEL.toLowerCase();
             }
-            
+
             this.winston = winston.createLogger({
                 level: winstonLevel,
                 format: winston.format.combine(
@@ -95,11 +77,10 @@
                 }));
             }
         } catch (error) {
-            // Fallback to console logging if Winston fails
             console.warn('Winston logger initialization failed, using console logging');
         }
     }
-    
+
     formatMessage(level, message, ...args) {
         const timestamp = new Date().toISOString();
         const logEntry = {
@@ -108,14 +89,12 @@
             context: this.context,
             message
         };
-        
-        // Merge additional context objects
+
         if (args.length > 0) {
             for (const arg of args) {
                 if (typeof arg === 'object' && arg !== null && !Array.isArray(arg)) {
                     Object.assign(logEntry, arg);
                 } else {
-                    // For non-object args, add them as additional data
                     if (!logEntry.data) {
                         logEntry.data = [];
                     }
@@ -123,30 +102,21 @@
                 }
             }
         }
-        
+
         return JSON.stringify(logEntry);
     }
-    
+
     log(level, message, ...args) {
-        // Check if this log level should be output
         if (!this._shouldLog(level)) {
             return;
         }
-        
+
         const formattedMessage = this.formatMessage(level, message, ...args);
-        
-        // Check if this level should be logged based on currentLevel
-        const levelValue = this.levels[level.toUpperCase()] || 0;
-        if (levelValue > this.currentLevel) {
-            return; // Skip logging if level is above current threshold
-        }
-        
-        // Use Winston if available
+
         if (this.winston) {
             this.winston.log(level, message, { args, context: this.context });
         }
-        
-        // Always log to console for immediate feedback
+
         switch (level.toLowerCase()) {
             case 'error':
                 console.error(formattedMessage);
@@ -155,45 +125,41 @@
                 console.warn(formattedMessage);
                 break;
             case 'debug':
-<<<<<<< HEAD
-                if (process.env.NODE_ENV === 'development' || process.env.DEBUG || process.env.DEBUG_MODE === 'true') {
+                if (process.env.NODE_ENV === 'development' || process.env.DEBUG_MODE === 'true' || process.env.DEBUG === 'true') {
                     console.debug(formattedMessage);
                 }
-=======
-                console.debug(formattedMessage);
->>>>>>> b17f9afc
                 break;
             default:
                 console.log(formattedMessage);
         }
     }
-    
+
     error(message, ...args) {
         this.log('error', message, ...args);
     }
-    
+
     warn(message, ...args) {
         this.log('warn', message, ...args);
     }
-    
+
     info(message, ...args) {
         this.log('info', message, ...args);
     }
-    
+
     debug(message, ...args) {
         this.log('debug', message, ...args);
     }
-    
-    // Utility methods for structured logging
+
+    // Structured logging helpers
     logJobScan(platform, jobCount, duration) {
-        this.info(`Job scan completed`, {
+        this.info('Job scan completed', {
             platform,
             jobCount,
             duration: `${duration}ms`,
             timestamp: new Date().toISOString()
         });
     }
-    
+
     logApplication(jobTitle, company, status) {
         this.info(`Application ${status}`, {
             jobTitle,
@@ -202,7 +168,7 @@
             timestamp: new Date().toISOString()
         });
     }
-    
+
     logUserAction(userId, action, details = {}) {
         this.info(`User action: ${action}`, {
             userId,
@@ -211,9 +177,9 @@
             timestamp: new Date().toISOString()
         });
     }
-    
+
     logAPIRequest(method, endpoint, userId, responseTime) {
-        this.debug(`API Request`, {
+        this.debug('API Request', {
             method,
             endpoint,
             userId,
@@ -221,30 +187,27 @@
             timestamp: new Date().toISOString()
         });
     }
-    
+
     logError(error, context = {}) {
-        this.error(`Error occurred`, {
+        this.error('Error occurred', {
             message: error.message,
             stack: error.stack,
             context,
             timestamp: new Date().toISOString()
         });
     }
-    
-    // Log SQL queries when DEBUG_MODE is enabled
+
     logSQL(query, params = [], duration = null) {
         if (process.env.DEBUG_MODE === 'true' || process.env.DEBUG_MODE === '1') {
             const logData = {
                 query: query.trim(),
                 timestamp: new Date().toISOString()
             };
-            
-            // Only log params if they exist and are not sensitive
+
             if (params && params.length > 0) {
-                // Mask potential sensitive data (passwords, tokens, etc.)
-                const maskedParams = params.map((param, index) => {
-                    if (typeof param === 'string' && 
-                        (query.toLowerCase().includes('password') || 
+                const maskedParams = params.map(param => {
+                    if (typeof param === 'string' &&
+                        (query.toLowerCase().includes('password') ||
                          query.toLowerCase().includes('token') ||
                          query.toLowerCase().includes('secret'))) {
                         return '[REDACTED]';
@@ -253,21 +216,20 @@
                 });
                 logData.params = maskedParams;
             }
-            
+
             if (duration !== null) {
                 logData.duration = `${duration}ms`;
             }
-            
+
             this.debug('SQL Query', logData);
         }
     }
 }
 
-// Create default logger instance
+// Default logger instance
 const defaultLogger = new Logger('Default');
 
-// Export both class and default instance
 module.exports = {
     Logger,
     logger: defaultLogger
-};+};
