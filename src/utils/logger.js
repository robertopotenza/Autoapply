/**
 * Comprehensive Logger Utility for Apply Autonomously Platform
 * Provides structured logging with different levels, contexts, and output formatting
 */

const winston = require('winston');
const path = require('path');
const fs = require('fs');
require('winston-daily-rotate-file');

class Logger {
    constructor(context = 'App') {
        this.context = context;
        this.levels = {
            ERROR: 0,
            WARN: 1,
            INFO: 2,
            DEBUG: 3
        };

        // Set current log level based on DEBUG_MODE or LOG_LEVEL
        this._level = this._getLogLevel();

        // Initialize Winston logger if available
        this.winston = null;
        this.initializeWinston();
    }

    _getLogLevel() {
        if (process.env.DEBUG_MODE === 'true' || process.env.DEBUG === 'true' || process.env.DEBUG_MODE === '1') {
            return 'DEBUG';
        }
        const envLevel = (process.env.LOG_LEVEL || 'INFO').toUpperCase();
        return this.levels.hasOwnProperty(envLevel) ? envLevel : 'INFO';
    }

    get level() {
        return this._level;
    }

    set level(newLevel) {
        const upperLevel = newLevel.toUpperCase();
        if (this.levels.hasOwnProperty(upperLevel)) {
            this._level = upperLevel;
        }
    }

    _shouldLog(level) {
        const levelValue = this.levels[level.toUpperCase()];
        const currentLevelValue = this.levels[this._level];
        return levelValue <= currentLevelValue;
    }

    initializeWinston() {
        try {
<<<<<<< HEAD
            // Ensure logs directory exists
            const logsDir = path.join(process.cwd(), 'logs');
            if (!fs.existsSync(logsDir)) {
                fs.mkdirSync(logsDir, { recursive: true });
            }

            const transports = [];

            // In production, use rotating file transports
            if (process.env.NODE_ENV === 'production') {
                // Error log with daily rotation
                transports.push(
                    new winston.transports.DailyRotateFile({
                        filename: path.join(logsDir, 'error-%DATE%.log'),
                        datePattern: 'YYYY-MM-DD',
                        level: 'error',
                        maxSize: '20m',
                        maxFiles: '14d',
                        zippedArchive: true
                    })
                );

                // Combined log with daily rotation
                transports.push(
                    new winston.transports.DailyRotateFile({
                        filename: path.join(logsDir, 'combined-%DATE%.log'),
                        datePattern: 'YYYY-MM-DD',
                        maxSize: '20m',
                        maxFiles: '30d',
                        zippedArchive: true
                    })
                );
            } else {
                // In non-production, use simple file transports
                transports.push(
                    new winston.transports.File({ 
                        filename: path.join(logsDir, 'error.log'), 
                        level: 'error' 
                    })
                );
                transports.push(
                    new winston.transports.File({ 
                        filename: path.join(logsDir, 'combined.log') 
                    })
                );
            }

            // Always add console transport in non-production
            if (process.env.NODE_ENV !== 'production') {
                transports.push(
                    new winston.transports.Console({
                        format: winston.format.simple()
                    })
                );
=======
            let winstonLevel = 'info';
            if (process.env.DEBUG_MODE === 'true' || process.env.DEBUG_MODE === '1') {
                winstonLevel = 'debug';
            } else if (process.env.LOG_LEVEL) {
                winstonLevel = process.env.LOG_LEVEL.toLowerCase();
>>>>>>> 6d74f45d
            }

            this.winston = winston.createLogger({
                level: winstonLevel,
                format: winston.format.combine(
                    winston.format.timestamp(),
                    winston.format.errors({ stack: true }),
                    winston.format.json()
                ),
                defaultMeta: { service: 'apply-autonomously', context: this.context },
                transports
            });
        } catch (error) {
<<<<<<< HEAD
            // Fallback to console logging if Winston fails
            console.warn('Winston logger initialization failed, using console logging:', error.message, '\nStack trace:', error.stack);
=======
            console.warn('Winston logger initialization failed, using console logging');
>>>>>>> 6d74f45d
        }
    }

    formatMessage(level, message, ...args) {
        const timestamp = new Date().toISOString();
        const logEntry = {
            timestamp,
            level: level.toUpperCase(),
            context: this.context,
            message
        };

        if (args.length > 0) {
            for (const arg of args) {
                if (typeof arg === 'object' && arg !== null && !Array.isArray(arg)) {
                    Object.assign(logEntry, arg);
                } else {
                    if (!logEntry.data) {
                        logEntry.data = [];
                    }
                    logEntry.data.push(arg);
                }
            }
        }

        return JSON.stringify(logEntry);
    }

    log(level, message, ...args) {
        if (!this._shouldLog(level)) {
            return;
        }

        const formattedMessage = this.formatMessage(level, message, ...args);

        if (this.winston) {
            this.winston.log(level, message, { args, context: this.context });
        }

        switch (level.toLowerCase()) {
            case 'error':
                console.error(formattedMessage);
                break;
            case 'warn':
                console.warn(formattedMessage);
                break;
            case 'debug':
                if (process.env.NODE_ENV === 'development' || process.env.DEBUG_MODE === 'true' || process.env.DEBUG === 'true') {
                    console.debug(formattedMessage);
                }
                break;
            default:
                console.log(formattedMessage);
        }
    }

    error(message, ...args) {
        this.log('error', message, ...args);
    }

    warn(message, ...args) {
        this.log('warn', message, ...args);
    }

    info(message, ...args) {
        this.log('info', message, ...args);
    }

    debug(message, ...args) {
        this.log('debug', message, ...args);
    }

    // Structured logging helpers
    logJobScan(platform, jobCount, duration) {
        this.info('Job scan completed', {
            platform,
            jobCount,
            duration: `${duration}ms`,
            timestamp: new Date().toISOString()
        });
    }

    logApplication(jobTitle, company, status) {
        this.info(`Application ${status}`, {
            jobTitle,
            company,
            status,
            timestamp: new Date().toISOString()
        });
    }

    logUserAction(userId, action, details = {}) {
        this.info(`User action: ${action}`, {
            userId,
            action,
            details,
            timestamp: new Date().toISOString()
        });
    }

    logAPIRequest(method, endpoint, userId, responseTime) {
        this.debug('API Request', {
            method,
            endpoint,
            userId,
            responseTime: `${responseTime}ms`,
            timestamp: new Date().toISOString()
        });
    }

    logError(error, context = {}) {
        this.error('Error occurred', {
            message: error.message,
            stack: error.stack,
            context,
            timestamp: new Date().toISOString()
        });
    }

    logSQL(query, params = [], duration = null) {
        if (process.env.DEBUG_MODE === 'true' || process.env.DEBUG_MODE === '1') {
            const logData = {
                query: query.trim(),
                timestamp: new Date().toISOString()
            };

            if (params && params.length > 0) {
                const maskedParams = params.map(param => {
                    if (typeof param === 'string' &&
                        (query.toLowerCase().includes('password') ||
                         query.toLowerCase().includes('token') ||
                         query.toLowerCase().includes('secret'))) {
                        return '[REDACTED]';
                    }
                    return param;
                });
                logData.params = maskedParams;
            }

            if (duration !== null) {
                logData.duration = `${duration}ms`;
            }

            this.debug('SQL Query', logData);
        }
    }
}

// Default logger instance
const defaultLogger = new Logger('Default');

module.exports = {
    Logger,
    logger: defaultLogger
};
<|MERGE_RESOLUTION|>--- conflicted
+++ resolved
@@ -53,7 +53,6 @@
 
     initializeWinston() {
         try {
-<<<<<<< HEAD
             // Ensure logs directory exists
             const logsDir = path.join(process.cwd(), 'logs');
             if (!fs.existsSync(logsDir)) {
@@ -108,13 +107,11 @@
                         format: winston.format.simple()
                     })
                 );
-=======
             let winstonLevel = 'info';
             if (process.env.DEBUG_MODE === 'true' || process.env.DEBUG_MODE === '1') {
                 winstonLevel = 'debug';
             } else if (process.env.LOG_LEVEL) {
                 winstonLevel = process.env.LOG_LEVEL.toLowerCase();
->>>>>>> 6d74f45d
             }
 
             this.winston = winston.createLogger({
@@ -128,12 +125,9 @@
                 transports
             });
         } catch (error) {
-<<<<<<< HEAD
             // Fallback to console logging if Winston fails
             console.warn('Winston logger initialization failed, using console logging:', error.message, '\nStack trace:', error.stack);
-=======
             console.warn('Winston logger initialization failed, using console logging');
->>>>>>> 6d74f45d
         }
     }
 
