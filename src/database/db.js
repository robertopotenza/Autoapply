--- conflicted
+++ resolved
@@ -1,85 +1,12 @@
-<<<<<<< HEAD
-const { Pool } = require('pg');
-const { createLogger, logError } = require('../utils/logger');
-
-const logger = createLogger('database');
-
-const TROUBLESHOOT_GUIDE = [
-    '❌ DB Connection Failed',
-    '1️⃣ Check DATABASE_URL in your environment (.env or Railway variables)',
-    '2️⃣ Confirm the Railway/PostgreSQL instance is running',
-    "3️⃣ Run 'psql <connection string>' to verify manual connectivity"
-].join('\n');
-=======
 /**
  * Database connection module
  *
  * This module uses the robust pool configuration from src/database/pool.js
  * which provides environment-aware connection management.
  */
->>>>>>> ff80b56e
 
 const { Logger } = require('../utils/logger');
 
-<<<<<<< HEAD
-// PostgreSQL connection pool (only if configured)
-let pool = null;
-
-function createPool() {
-    if (!isDatabaseConfigured()) {
-        logger.warn('PostgreSQL database not configured. Set DATABASE_URL or (PGHOST, PGUSER, PGPASSWORD, PGDATABASE) environment variables.');
-        return null;
-    }
-
-    try {
-        if (process.env.DATABASE_URL) {
-            const configuredPool = new Pool({
-                connectionString: process.env.DATABASE_URL,
-                ssl: process.env.NODE_ENV === 'production' ? { rejectUnauthorized: false } : false
-            });
-            logger.info('✅ Database configured using DATABASE_URL');
-            return configuredPool;
-        }
-
-        const configuredPool = new Pool({
-            host: process.env.PGHOST,
-            user: process.env.PGUSER,
-            password: process.env.PGPASSWORD,
-            database: process.env.PGDATABASE,
-            port: process.env.PGPORT || 5432,
-            ssl: process.env.NODE_ENV === 'production' ? { rejectUnauthorized: false } : false
-        });
-        logger.info('✅ Database configured using PG environment variables');
-        return configuredPool;
-    } catch (error) {
-        logError(error, 'database:createPool');
-        console.error(TROUBLESHOOT_GUIDE);
-        return null;
-    }
-}
-
-pool = createPool();
-
-if (pool) {
-    pool.on('connect', () => {
-        logger.info('Connected to PostgreSQL database');
-    });
-
-    pool.on('error', (err) => {
-        logger.logError(err, { stage: 'database', event: 'idle-client-error' });
-    });
-
-    (async () => {
-        try {
-            await pool.query('SELECT 1');
-            logger.info('Database connectivity check succeeded');
-        } catch (error) {
-            logError(error, 'database:connectivity-check');
-            console.error(TROUBLESHOOT_GUIDE);
-        }
-    })();
-}
-=======
 // Import the robust pool configuration
 const { pool: robustPool } = require('./pool');
 
@@ -93,7 +20,6 @@
 const isDatabaseConfigured = () => {
     return pool !== null;
 };
->>>>>>> ff80b56e
 
 // Query helper function
 async function query(text, params) {
@@ -110,7 +36,7 @@
         
         return res;
     } catch (error) {
-        logger.logError(error, { stage: 'database', action: 'query', text });
+        logger.error('Database query error', { text, error: error.message });
         throw error;
     }
 }
@@ -208,7 +134,7 @@
 
         logger.info('✅ Database initialization completed successfully');
     } catch (error) {
-        logger.logError(error, { stage: 'initializeDatabase' });
+        logger.error('Error initializing database', error);
 
         // If error is about existing tables, that's OK
         if (error.code === '42P07') {
