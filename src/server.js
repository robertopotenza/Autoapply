--- conflicted
+++ resolved
@@ -376,9 +376,7 @@
 
 // Error handling middleware
 app.use((error, req, res, next) => {
-<<<<<<< HEAD
     logger.error('Unhandled error:', error);
-=======
     // Log the error with structured context
     if (error.toJSON && typeof error.toJSON === 'function') {
         // This is an AppError with structured information
@@ -394,7 +392,6 @@
             method: req.method
         });
     }
->>>>>>> 6d74f45d
     
     res.status(500).json({
         success: false,
