﻿/**
 * Comprehensive Apply Autonomously Server
 * Combines enhanced autoapply features with user authentication and management
 */

const express = require('express');
const cors = require('cors');
const path = require('path');
const fs = require('fs');
const { Pool } = require('pg');
require('dotenv').config();

// Initialize Sentry for error tracking (if configured)
let Sentry = null;
if (process.env.SENTRY_DSN) {
    Sentry = require('@sentry/node');
    Sentry.init({
        dsn: process.env.SENTRY_DSN,
        environment: process.env.NODE_ENV || 'development',
        tracesSampleRate: (() => {
            const rate = process.env.SENTRY_TRACES_SAMPLE_RATE;
            const parsed = rate !== undefined ? parseFloat(rate) : 1.0;
            return (!isNaN(parsed) && parsed >= 0 && parsed <= 1) ? parsed : 1.0;
        })(),
    });
    console.log('✅ Sentry initialized for error tracking');
}

// Import routes
const authRoutes = require('./routes/auth');
const wizardRoutes = require('./routes/wizard');
const { router: autoApplyRouter, initializeOrchestrator } = require('./routes/autoapply');
const debugRoutes = require('./routes/debug');
const debugResetRoutes = require('./routes/debug-reset');
const diagnosticsRoutes = require('./routes/diagnostics');

// Import utilities and middleware
const { Logger } = require('./utils/logger');
const { verifySchema } = require('./utils/verifySchema');
const authenticateToken = require('./middleware/auth').authenticateToken;
const traceIdMiddleware = require('./middleware/traceId');

// Initialize logger
const logger = new Logger('Server');

// Global error handlers - must be set up early
process.on('uncaughtException', (err) => {
    logger.error('Uncaught Exception', {
        error: err.message,
        stack: err.stack,
        name: err.name,
        code: err.code
    });
    // Give logger time to flush, then exit
    setTimeout(() => {
        process.exit(1);
    }, 1000);
});

process.on('unhandledRejection', (reason, promise) => {
    logger.error('Unhandled Rejection', {
        reason: reason instanceof Error ? {
            message: reason.message,
            stack: reason.stack,
            name: reason.name
        } : reason,
        promise: promise.toString()
    });
});

// Create Express app
const app = express();
const PORT = process.env.PORT || 3000;

// Debug Railway environment - FORCE CACHE REFRESH v3.0 - CRITICAL FIX
const DEPLOYMENT_ID = `CRITICAL-HTML-FIX-${Date.now()}`;
logger.info(`🔍 Environment Debug - DEPLOYMENT ${DEPLOYMENT_ID}:`);
logger.info(`   NODE_ENV: ${process.env.NODE_ENV}`);
logger.info(`   PORT (Railway): ${process.env.PORT}`);
logger.info(`   PORT (Used): ${PORT}`);
logger.info(`   Railway Internal: ${process.env.RAILWAY_ENVIRONMENT || 'Not set'}`);
logger.info(`   All ENV vars: ${Object.keys(process.env).filter(k => k.includes('PORT') || k.includes('RAILWAY')).join(', ')}`);
logger.info(`   🚀 DEPLOYMENT ID: ${DEPLOYMENT_ID} - ${new Date().toISOString()}`);

// Middleware
app.use(cors({
    origin: process.env.CORS_ORIGIN || '*',
    credentials: true
}));

app.use(express.json({ limit: '10mb' }));
app.use(express.urlencoded({ extended: true, limit: '10mb' }));

// Add traceId middleware early - after body parsers, before routes
app.use(traceIdMiddleware(logger));

// Database connection
let pool = null;

// Helper function to split SQL statements
function splitSqlStatements(sql) {
    return sql
        // Remove line comments
        .replace(/--.*$/gm, '')
        // Remove block comments
        .replace(/\/\*[\s\S]*?\*\//gm, '')
        .split(/;\s*(?:\r?\n|$)/)
        .map(statement => statement.trim())
        .filter(statement => statement.length > 0);
}

// Helper function to run a migration file
async function runMigrationFile(pool, migrationPath, label) {
    if (!fs.existsSync(migrationPath)) {
        logger.warn(`⚠️  Migration file not found: ${label}`);
        return;
    }

    logger.info(`🔄 Running migration: ${label}...`);
    
    const sql = fs.readFileSync(migrationPath, 'utf8');
    const statements = splitSqlStatements(sql);

    for (const statement of statements) {
        try {
            await pool.query(statement);
        } catch (error) {
            // If table already exists, that's OK
            if (error.code === '42P07') {
                continue;
            }
            logger.error(`❌ Migration ${label} failed on statement:\n${statement}`);
            throw error;
        }
    }

    logger.info(`✅ Migration ${label} completed (${statements.length} statements)`);
}

async function initializeDatabase() {
    try {
        if (!process.env.DATABASE_URL) {
            logger.warn('DATABASE_URL not found, some features may be limited');
            return null;
        }

        pool = new Pool({
            connectionString: process.env.DATABASE_URL,
            ssl: process.env.NODE_ENV === 'production' ? { rejectUnauthorized: false } : false
        });

        // Test connection
        await pool.query('SELECT NOW()');
        logger.info('✅ Database connected successfully');

        // Initialize database schema
        const schemaPath = path.join(__dirname, '../database/schema.sql');

        if (fs.existsSync(schemaPath)) {
            const schema = fs.readFileSync(schemaPath, 'utf8');
            await pool.query(schema);
            logger.info('✅ Database schema initialized successfully');
        } else {
            logger.warn('⚠️  Schema file not found at:', schemaPath);
        }

        // Run migrations
        logger.info('🔄 Running database migrations...');
        const migrationsDir = path.join(__dirname, '../database/migrations');
        
        if (fs.existsSync(migrationsDir)) {
            // Get all migration files in order
            const migrationFiles = fs.readdirSync(migrationsDir)
                .filter(file => file.endsWith('.sql'))
                .sort(); // Sort to ensure correct order
            
            for (const migrationFile of migrationFiles) {
                const migrationPath = path.join(migrationsDir, migrationFile);
                await runMigrationFile(pool, migrationPath, migrationFile);
            }
            
            logger.info('✅ All migrations completed successfully');
        } else {
            logger.warn('⚠️  Migrations directory not found');
        }

        // Verify schema compatibility
        logger.info('🔍 Verifying schema compatibility...');
        try {
            await verifySchema(pool);
            logger.info('✅ Schema verified — starting server...');
        } catch (error) {
            logger.error('❌ Schema verification failed:', error.message);
            // Close pool before re-throwing
            await pool.end();
            throw error;
        }

        return pool;
    } catch (error) {
        logger.error('❌ Database initialization failed:', error.message);

        // If error is about existing tables, that's OK
        if (error.code === '42P07') {
            logger.info('ℹ️  Tables already exist, continuing...');
            return pool;
        }

        // For schema verification failures and other critical errors, re-throw
        // to prevent server from starting
        throw error;
    }
}

// Track initialization state
let isInitializing = true;
let initializationError = null;

// Health check endpoint - Always responds 200 to pass Railway health checks
app.get('/health', (req, res) => {
    res.status(200).json({
        status: 'operational',
        timestamp: new Date().toISOString(),
        database: !!pool,
        initializing: isInitializing,
        initializationError: initializationError ? initializationError.message : null,
        environment: process.env.NODE_ENV || 'development'
    });
});

// Test endpoint to verify deployment updates
app.get('/test-deployment', (req, res) => {
    res.json({
        message: 'CRITICAL HTML FIX DEPLOYMENT - October 4, 2025 - Version 3.0',
        timestamp: new Date().toISOString(),
        deploymentId: DEPLOYMENT_ID,
        staticFilesPath: path.join(__dirname, '../public'),
        indexExists: fs.existsSync(path.join(__dirname, '../public/index.html')),
        dashboardExists: fs.existsSync(path.join(__dirname, '../public/dashboard.html')),
        explicitRoutesActive: true
    });
});

// CRITICAL FIX: API Routes MUST come BEFORE static file serving
app.use('/api/auth', authRoutes);
app.use('/api/wizard', wizardRoutes);
app.use('/api/autoapply', autoApplyRouter);
app.use('/api/debug', debugRoutes);
app.use('/api/debug-reset', debugResetRoutes);
app.use('/api/diagnostics', diagnosticsRoutes);

// Serve static files AFTER API routes to prevent conflicts
app.use(express.static(path.join(__dirname, '../public')));

// Root endpoint - Force serve index.html
app.get('/', (req, res) => {
    try {
        const indexPath = path.join(__dirname, '../public/index.html');
        logger.info(`Serving index.html from: ${indexPath}`);
        res.sendFile(indexPath);
    } catch (error) {
        logger.error('Error serving index.html:', error);
        res.status(500).send('Error loading application');
    }
});

// CRITICAL FIX: Explicit routes for ALL HTML files to fix Railway static file serving
// Dashboard endpoints (both /dashboard and /dashboard.html)
app.get('/dashboard', (req, res) => {
    try {
        const dashboardPath = path.join(__dirname, '../public/dashboard.html');
        logger.info(`Serving dashboard.html from: ${dashboardPath}`);
        res.sendFile(dashboardPath);
    } catch (error) {
        logger.error('Error serving dashboard.html:', error);
        res.status(500).send('Error loading dashboard');
    }
});

app.get('/dashboard.html', (req, res) => {
    try {
        const dashboardPath = path.join(__dirname, '../public/dashboard.html');
        logger.info(`Serving dashboard.html from: ${dashboardPath}`);
        res.sendFile(dashboardPath);
    } catch (error) {
        logger.error('Error serving dashboard.html:', error);
        res.status(500).send('Error loading dashboard');
    }
});

// Wizard endpoint (handles both /wizard and /wizard.html)
app.get('/wizard(.html)?', (req, res) => {
    try {
        const wizardPath = path.join(__dirname, '../public/wizard.html');
        logger.info(`Serving wizard.html from: ${wizardPath}`);
        res.sendFile(wizardPath);
    } catch (error) {
        logger.error('Error serving wizard.html:', error);
        res.status(500).send('Error loading wizard');
    }
});

// Login endpoints
app.get('/login.html', (req, res) => {
    try {
        const loginPath = path.join(__dirname, '../public/login.html');
        logger.info(`Serving login.html from: ${loginPath}`);
        res.sendFile(loginPath);
    } catch (error) {
        logger.error('Error serving login.html:', error);
        res.status(500).send('Error loading login');
    }
});

// Signup endpoints
app.get('/signup.html', (req, res) => {
    try {
        const signupPath = path.join(__dirname, '../public/signup.html');
        logger.info(`Serving signup.html from: ${signupPath}`);
        res.sendFile(signupPath);
    } catch (error) {
        logger.error('Error serving signup.html:', error);
        res.status(500).send('Error loading signup');
    }
});

// Applications endpoint (handles both /applications and /applications.html)
app.get('/applications(.html)?', (req, res) => {
    try {
        const applicationsPath = path.join(__dirname, '../public/applications.html');
        logger.info(`Serving applications.html from: ${applicationsPath}`);
        res.sendFile(applicationsPath);
    } catch (error) {
        logger.error('Error serving applications.html:', error);
        res.status(500).send('Error loading applications');
    }
});

// Index.html endpoint
app.get('/index.html', (req, res) => {
    try {
        const indexPath = path.join(__dirname, '../public/index.html');
        logger.info(`Serving index.html from: ${indexPath}`);
        res.sendFile(indexPath);
    } catch (error) {
        logger.error('Error serving index.html:', error);
        res.status(500).send('Error loading index');
    }
});

// API info endpoint
app.get('/api', (req, res) => {
    res.json({
        name: 'Apply Autonomously API',
        version: '2.0.0',
        description: 'Enhanced autoapply platform with user authentication',
        endpoints: {
            auth: '/api/auth',
            wizard: '/api/wizard',
            autoapply: '/api/autoapply'
        },
        documentation: '/api/docs'
    });
});

// Catch-all for SPA routing - Force serve index.html for all unmatched routes
app.get('*', (req, res) => {
    try {
        const indexPath = path.join(__dirname, '../public/index.html');
        logger.info(`Catch-all serving index.html for route: ${req.path}`);
        res.sendFile(indexPath);
    } catch (error) {
        logger.error('Error in catch-all route:', error);
        res.status(500).send('Error loading application');
    }
});

// Sentry error handler must be before any other error middleware
if (Sentry) {
    app.use(Sentry.expressErrorHandler());
}

// Error handling middleware
app.use((error, req, res, next) => {
    logger.error('Unhandled error:', error);
    // Log the error with structured context
    if (error.toJSON && typeof error.toJSON === 'function') {
        // This is an AppError with structured information
        logger.error('Request error (AppError)', error.toJSON());
    } else {
        // Standard error
        logger.error('Request error', {
            message: error.message,
            stack: error.stack,
            name: error.name,
            code: error.code,
            path: req.path,
            method: req.method
        });
    }
    
    res.status(500).json({
        success: false,
        message: 'Internal server error',
        error: process.env.NODE_ENV === 'development' ? error.message : 'Something went wrong'
    });
});

// Graceful shutdown
process.on('SIGTERM', async () => {
    logger.info('SIGTERM received, shutting down gracefully');

    if (pool) {
        await pool.end();
        logger.info('Database connections closed');
    }

    process.exit(0);
});

process.on('SIGINT', async () => {
    logger.info('SIGINT received, shutting down gracefully');

    if (pool) {
        await pool.end();
        logger.info('Database connections closed');
    }

    process.exit(0);
});

<<<<<<< HEAD
// Initialize database asynchronously (non-blocking)
async function initializeDatabaseAsync() {
=======
// Capture unhandled exceptions and rejections
process.on('unhandledRejection', (reason, promise) => {
    logger.error('Unhandled Rejection at:', promise, 'reason:', reason);
    
    if (Sentry) {
        Sentry.captureException(reason);
    }
});

process.on('uncaughtException', (error) => {
    logger.error('Uncaught Exception:', error);
    
    if (Sentry) {
        Sentry.captureException(error);
    }
    
    // Give Sentry time to send the error before exiting
    setTimeout(() => {
        process.exit(1);
    }, 1000);
});

// Start server
async function startServer() {
>>>>>>> 1e010cae
    try {
        logger.info('🔄 Starting database initialization...');
        pool = await initializeDatabase();

        if (pool) {
            // Attach database to app for middleware
            app.locals.db = pool;

            // Initialize enhanced autoapply features if available
            try {
                initializeOrchestrator(pool);
                logger.info('🚀 Enhanced autoapply features initialized');
            } catch (error) {
                logger.warn('⚠️  Enhanced autoapply features not available:', error.message);
            }
        }

        isInitializing = false;
        logger.info('✅ Database initialization completed');
    } catch (error) {
        logger.error('❌ Database initialization failed:', error);
        initializationError = error;
        isInitializing = false;
        // Don't exit - allow server to continue running without database.
        // ⚠️ Implications:
        //   - Endpoints/features that require database access (e.g., authentication, user management, autoapply features)
        //     will be unavailable or may return errors until the database is initialized.
        //   - Health check and static endpoints will continue to function.
        //   - Dashboard, wizard, and API routes that depend on database queries will fail or be degraded.
        //   - See documentation for details on which routes require database connectivity.
    }
}

// Start server
async function startServer() {
    try {
        // Start HTTP server FIRST (before database initialization)
        // This allows health checks to pass immediately
        const server = app.listen(PORT, '0.0.0.0', () => {
            logger.info(`🎯 Apply Autonomously server running on port ${PORT}`);
            logger.info(`📊 Dashboard: http://localhost:${PORT}/dashboard`);
            logger.info(`🧙‍♂️ Wizard: http://localhost:${PORT}/wizard`);
            logger.info(`🔌 API: http://localhost:${PORT}/api`);
            logger.info(`💚 Health: http://localhost:${PORT}/health`);
        });

        // Handle server errors
        server.on('error', (error) => {
            if (error.code === 'EADDRINUSE') {
                logger.error(`❌ Port ${PORT} is already in use`);
            } else {
                logger.error('❌ Server error:', error);
            }
            process.exit(1);
        });

        // Initialize database asynchronously AFTER server is listening
        // This prevents blocking the health check endpoint
        initializeDatabaseAsync();

        return server;

    } catch (error) {
        logger.error('❌ Failed to start server:', error);
        process.exit(1);
    }
}

// Start the server
if (require.main === module) {
    startServer().catch((error) => {
        logger.error('❌ Fatal error starting server:', error);
        process.exit(1);
    });
}

module.exports = { app, startServer };<|MERGE_RESOLUTION|>--- conflicted
+++ resolved
@@ -429,10 +429,8 @@
     process.exit(0);
 });
 
-<<<<<<< HEAD
 // Initialize database asynchronously (non-blocking)
 async function initializeDatabaseAsync() {
-=======
 // Capture unhandled exceptions and rejections
 process.on('unhandledRejection', (reason, promise) => {
     logger.error('Unhandled Rejection at:', promise, 'reason:', reason);
@@ -457,7 +455,6 @@
 
 // Start server
 async function startServer() {
->>>>>>> 1e010cae
     try {
         logger.info('🔄 Starting database initialization...');
         pool = await initializeDatabase();
